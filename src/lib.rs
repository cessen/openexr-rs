--- conflicted
+++ resolved
@@ -259,12 +259,8 @@
 pub struct OutputFile {
     handle: *mut CEXR_OutputFile,
     header_handle: *mut CEXR_Header,
-<<<<<<< HEAD
-    _phantom: PhantomData<&'a mut ()>,
-=======
     _phantom_1: PhantomData<CEXR_OutputFile>,
     _phantom_2: PhantomData<CEXR_Header>,
->>>>>>> 8d142737
 }
 
 impl OutputFile {
@@ -332,11 +328,7 @@
         }
     }
 
-<<<<<<< HEAD
-    pub fn write_pixels(&self, framebuffer: &FrameBuffer) -> Result<()> {
-=======
     pub fn write_pixels(&mut self, framebuffer: &mut FrameBuffer) -> Result<()> {
->>>>>>> 8d142737
         let w = self.data_window();
         if (w.max.x - w.min.x) as usize != framebuffer.dimensions.0 - 1 ||
            (w.max.y - w.min.y) as usize != framebuffer.dimensions.1 - 1 {
